--- conflicted
+++ resolved
@@ -79,28 +79,18 @@
 		const inputs = {
 			deviceContainer: {
         		style: {
-					backgroundColor: 'white',
-					margin: 10,
-					padding: 3,
-<<<<<<< HEAD
-          minWidth: 330,
-          maxWidth: 330,
-=======
-					minWidth: 230,
-					maxWidth: 450,
->>>>>>> 7232670f
-					cursor: '-webkit-grab',
-					position: 'absolute',
-					top: this.props.position.top,
-					left: this.props.position.left,
-					color: 'black',
-<<<<<<< HEAD
-          pointerEvents: 'visible',
-          borderRadius: 20
-=======
-          			pointerEvents: 'visible',
-          			opacity: this.props.activeState ? 1.0 : .4
->>>>>>> 7232670f
+    					backgroundColor: 'white',
+    					margin: 10,
+    					padding: 3,
+              width: 330,
+    					cursor: '-webkit-grab',
+    					position: 'absolute',
+    					top: this.props.position.top,
+    					left: this.props.position.left,
+    					color: 'black',
+              pointerEvents: 'visible',
+              opacity: this.props.activeState ? 1.0 : .4,
+              borderRadius: 20
 				},
 				elevation: this.state.dragging ? 3 : 5,
 
@@ -120,11 +110,11 @@
 			}
 		}
 
-		return (<div> 
-					{this.props.activeState ? 
+		return (<div>
+					{this.props.activeState ?
 					<Paper {...inputs.deviceContainer} ref="device">
-							<Device DeviceID={this.props.deviceID} draggingCallbacks={{...inputs.draggingCallbacks}}/> 
-					</Paper> : 
+							<Device DeviceID={this.props.deviceID} draggingCallbacks={{...inputs.draggingCallbacks}}/>
+					</Paper> :
 					<Tooltip id="tooltip-top" title={'Having trouble communicating with this device. Is it still plugged in?'} placement="top">
 						<Paper {...inputs.deviceContainer} ref="device">
 								<Device DeviceID={this.props.deviceID} draggingCallbacks={{...inputs.draggingCallbacks}}/>
