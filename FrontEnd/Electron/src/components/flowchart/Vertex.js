import React from 'react'
import { connect } from 'react-redux'
import { bindActionCreators } from 'redux'
import * as Actions from '../../redux/actions_classic'
import * as generalUtils from '../../serverside/utilities/generalUtilities'

var mapStateToProps = (state, ownProps) => (
{
  id: ownProps.vertexID,
  vertex: state.vertexList[ownProps.vertexID],
  positions: state.positions,
  activeState:  state.devices[state.vertexList[ownProps.vertexID].rxDeviceID] &&
                state.devices[state.vertexList[ownProps.vertexID].txDeviceID] &&
                state.devices[state.vertexList[ownProps.vertexID].rxDeviceID].active &&
                state.devices[state.vertexList[ownProps.vertexID].txDeviceID].active,
<<<<<<< HEAD
  dragging: state.flowchart.dragging,
  scale: state.flowchart.scale
=======
  dragging: state.dragVertex
>>>>>>> da472284
})

class Vertex extends React.Component {
	constructor() {
		super();
		this.state = {
			color: '#455a64',
			strokeWidth: 3,
		}
	}

	sendDeleteVertexToServer() {
		this.props.deleteVertex(this.props.id, this.props.vertex)
	};

  getInputPosition = () => {
  	let returnPosition = false;
  	try {
      const txControlName = generalUtils.getTxControlNameFromVertex(this.props.vertex)

      const svgElement = document.getElementById(txControlName)
      const svgElRect = svgElement.getBoundingClientRect()

      const svgContainer = document.getElementById("deviceContainer")
      const svgConRect = svgContainer.getBoundingClientRect()

      const heightOffset = svgElRect.height / 2
      const widthOffset = svgElRect.width / 2

      returnPosition = {
        top: (svgElRect.top + heightOffset + window.scrollY - svgConRect.top) / this.props.scale,
        left: (svgElRect.left + widthOffset + window.scrollX - svgConRect.left) / this.props.scale,
      };

  	} catch(err){
  	  }

  	return returnPosition
  };

  getOutputPosition = () => {
  	let returnPosition = false;
  	try {
      const rxControlName = generalUtils.getRxControlNameFromVertex(this.props.vertex)

      const svgElement = document.getElementById(rxControlName)
      const svgElRect = svgElement.getBoundingClientRect()

      const svgContainer = document.getElementById("deviceContainer")
      const svgConRect = svgContainer.getBoundingClientRect()

      const heightOffset = svgElRect.height / 2
      const widthOffset = svgElRect.width / 2

      returnPosition = {
        top: (svgElRect.top + heightOffset + window.scrollY - svgConRect.top) / this.props.scale,
        left: (svgElRect.left + widthOffset + window.scrollX - svgConRect.left) / this.props.scale,
      }

  	} catch(err){
  		//console.log('Found a dangling vertex: ', state.vertexList[ownProps.vertexID]);
  	}

  	return returnPosition
  };

	render() {
    const getInput = this.getInputPosition();
    const getOutput = this.getOutputPosition();

		if (getInput == false || getOutput == false) {
      // console.log("false")
			return <g/>
		}

		var inputs = {
			vertex: {
        id: this.props.id,
        pointerEvents: 'all',
        display: 'inline-block',
				strokeWidth: this.state.strokeWidth,
				stroke: this.state.color,
				fill: 'transparent',
        d: "M".concat(	String(getInput.left),
                " ",
                String(getInput.top),
                " Q ",
                String(Math.round(getInput.left) + 30),
                " ",
                String(Math.round(getInput.top)),
                ", ",
                String(Math.round(getInput.left + (getOutput.left - getInput.left)/2)),
                " ",
                String(Math.round(getInput.top + (getOutput.top - getInput.top)/2)),
                " T ",
                String(getOutput.left),
                " ",
                String(getOutput.top)),
				onMouseEnter: () => this.setState({'color': '#d40000', 'strokeWidth': 4}),
				onMouseLeave: () => this.setState({'color': '#455a64', 'strokeWidth': 3}),
				onClick: () => this.sendDeleteVertexToServer(),
				style: {
					cursor: 'pointer',
          opacity: this.props.activeState ? 1.0 : 0.2
				}
			}
		}


		return <path {...inputs.vertex}/>
	}
}

var mapDispatchToProps = (dispatch) => {
  return bindActionCreators(Actions, dispatch)
}

export default connect(mapStateToProps, mapDispatchToProps)(Vertex)<|MERGE_RESOLUTION|>--- conflicted
+++ resolved
@@ -13,12 +13,8 @@
                 state.devices[state.vertexList[ownProps.vertexID].txDeviceID] &&
                 state.devices[state.vertexList[ownProps.vertexID].rxDeviceID].active &&
                 state.devices[state.vertexList[ownProps.vertexID].txDeviceID].active,
-<<<<<<< HEAD
-  dragging: state.flowchart.dragging,
+  dragging: state.flowchart.dragVertex,
   scale: state.flowchart.scale
-=======
-  dragging: state.dragVertex
->>>>>>> da472284
 })
 
 class Vertex extends React.Component {
