import React from 'react'
import { connect } from 'react-redux'
import { bindActionCreators } from 'redux'
import { withRouter } from 'react-router-dom'
import * as Actions from '../../redux/actions_classic'

import Device from './DevicePaper'
import Vertex from './Vertex'
import DeviceDetailsPanel from '../heep/DeviceDetailsPanel'
import { withTheme } from 'material-ui/styles'

import Add from 'material-ui-icons/Add'
import Remove from 'material-ui-icons/Remove'
import { Button }  from 'material-ui'

var mapStateToProps = (state) => ({
  deviceArray: Object.keys(state.devices),
  vertexList: state.vertexList,
  scale: state.flowchart.scale,
  detailsPanelOut: state.detailsPanelDeviceID != null,
})


class Flowchart extends React.Component {
	constructor(props) {
		super(props);
		this.state = {
			hoverRefresh: false
		}
	};

	flowchartOptions() {
		return (
			<div style={{
<<<<<<< HEAD
				position:'fixed',
				bottom:  this.props.theme.spacing.unit,
				right: this.props.detailsPanelOut ? 300 :  this.props.theme.spacing.unit
=======
				position:'fixed', 
				bottom:  this.props.theme.spacing.unit, 
				right: this.props.detailsPanelOut ? 258 + this.props.theme.spacing.unit :  this.props.theme.spacing.unit

>>>>>>> 93a328ec
			}}>
				<Button
					mini
					variant="fab"
					color="primary"
					aria-label="zoom-out"
					onClick={() => this.props.zoomOut()}
					style={{marginRight: this.props.theme.spacing.unit}}
				>
					<Remove/>
				</Button>
				<Button
					mini
					variant="fab"
					color="primary"
					aria-label="zoom-in"
					onClick={() => this.props.zoomIn()}
				>
					<Add/>
				</Button>

			</div>
		)
	};

	drawVertices() {

		const inputs = {
			vertexSVGSpace: {
        	id: 'vertexSVGSpace',
				style: {
					position: 'absolute',
					width: 3000,
					height: 3000,
					viewBox: '0 0 1000 1000',
          			top: 0,
          			left: 0,
				},
			}
		}

		return (
			<svg {...inputs.vertexSVGSpace}>
				{Object.keys(this.props.vertexList).map((thisVertexKey) => {
					if (thisVertexKey != 'selectedOutput'){
              return <Vertex key={thisVertexKey} vertexID={thisVertexKey} />
					}
				})}
			</svg>
		)
	};

  drawDevices() {
    return (
      <div>
        {this.props.deviceArray.map((thisDevice) => {
          return (
            <Device key={thisDevice} DeviceID={thisDevice}/>
          )
        })}
      </div>
    )
  };

	render() {

		const inputs = {
			flowchart: {
				style: {
					height: 3000,
					width: 3000,
					backgroundColor: '#e7e7e7',
					overflow: 'auto'
				}
			},
			refresh: {
			  width: 45,
			  height: 45,
			  type:"image/svg+xml",
			  data: './dist/assets/svg/refresh.svg',
			  style: {
			  	position: 'absolute',
			  }
			},
			refreshContainer: {
				style: {
					width: 50,
					height: 50,
					top: 2,
					left: 2,
					backgroundColor: this.state.hoverRefresh ? "rgba(0,0,0,0.1)" : "rgba(0,0,0,0)",
					cursor: "pointer",
					position: 'relative'
				}
			},
			refreshButton: {
				style: {
					width: 50,
					height: 50,
					backgroundColor: this.state.hoverRefresh ? "rgba(0,0,0,0.1)" : "rgba(0,0,0,0)",
					cursor: "pointer",
					position: 'absolute'
				},
				onClick: () => {
					console.log("clicked");
					this.props.refreshFlowchart();
				},
        		onMouseEnter: () => this.setState({hoverRefresh: true}),
        		onMouseLeave: () => this.setState({hoverRefresh: false})
			},
      		deviceContainer: {
		        style: {
		          position: 'absolute',
		          width: '100%',
		          height: '100%',
		          background: 'none',
		          pointerEvents: 'none'
		        }
		    }
		}

		return (
			<div {...inputs.flowchart} ref="flowchart">
				<div style={{
						transform: 'scale(' + this.props.scale + ')',
		          		transformOrigin: 'top left'
		          	}}>
					<div id="deviceContainer" {...inputs.deviceContainer}>
						{this.drawVertices()}
						{this.drawDevices()}
					</div>
				</div>
				{this.flowchartOptions()}
				<DeviceDetailsPanel/>
			</div>
		);

	}
}

var mapDispatchToProps = (dispatch) => {
  return bindActionCreators(Actions, dispatch)
}

export default withRouter(connect(mapStateToProps, mapDispatchToProps)(withTheme()(Flowchart)))<|MERGE_RESOLUTION|>--- conflicted
+++ resolved
@@ -32,16 +32,10 @@
 	flowchartOptions() {
 		return (
 			<div style={{
-<<<<<<< HEAD
 				position:'fixed',
 				bottom:  this.props.theme.spacing.unit,
-				right: this.props.detailsPanelOut ? 300 :  this.props.theme.spacing.unit
-=======
-				position:'fixed', 
-				bottom:  this.props.theme.spacing.unit, 
 				right: this.props.detailsPanelOut ? 258 + this.props.theme.spacing.unit :  this.props.theme.spacing.unit
 
->>>>>>> 93a328ec
 			}}>
 				<Button
 					mini
