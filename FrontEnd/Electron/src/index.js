import 'babel-polyfill'
import React from 'react'
import { render } from 'react-dom'
import { Provider } from 'react-redux'
import Immutable from 'immutable'
import { createStore, applyMiddleware } from 'redux'
import reducers from './redux/reducers'
import App from './components/App'
import thunk from 'redux-thunk'
import $ from 'jquery'
import { composeWithDevTools } from 'redux-devtools-extension';
import * as actions_classic from './redux/actions_classic'

import { persistStore, persistReducer } from 'redux-persist'
import storage from 'redux-persist/lib/storage' // defaults to localStorage for web and AsyncStorage for react-native
import { PersistGate } from 'redux-persist/integration/react'

import 'firebaseui/dist/firebaseui.css';

const startState = {
  webGLStatus: false,
  loginStatus: false,
  providers: {},
  devices_firebase:{},
  places: {},
  groups: {},

  devices: {},
  deviceWiFiCreds: {},
  positions: {},
  controls: {
    controlStructure:{},
    connections: {}
  },
  vertexList: {},
  icons: {},
  url: '',
  analytics: {},
  analyticsDeviceList: [],
  displayingAnalytics: '',

  designer: {
    deviceName: '',
    numControls: 0,
    physicalLayer: 'wifi',
    selectedPlace: 'Enter New WiFi',
    ssid: '',
    ssidPassword: '',
    applicationName: 'Custom',
    systemType: 'ESP8266',
    iconSelected: 1,
    selectingIcon: false,
    controls: {}
  },
  flowchart: {
    dragVertex: false,
    scale: 0.8,
    devices: {},
  },
  liveModeReference: null,
  detailsPanelDeviceID: null,
  accessPoints: {},
  accessPointData: {
    connectedTo: null,
    currentlyConnecting: null,
    failedAttempt: null,
    deviceID: null
  },
<<<<<<< HEAD
  stateSnapshots: {},
=======
  preferences: {
    searchMode: 'broadcast'
  }
>>>>>>> f3648a38
}

export const initialState = Immutable.Map(startState);

const persistConfig = {
  key: 'root',
  storage,
}

const persistedReducer = persistReducer(persistConfig, reducers)
export const store = createStore(persistedReducer, startState, composeWithDevTools(applyMiddleware(thunk)));

let persistor = persistStore(store);

//export const store = createStore(reducers, startState, composeWithDevTools(applyMiddleware(thunk)));

import(/* webpackChunkName: "firebaseAuth" */ './firebase/FirebaseAuth').then((auth) => auth.initializeFirebase());

render(
  <Provider store={store}>
    <PersistGate loading={null} persistor={persistor}>
      <App/>
    </PersistGate>
  </Provider>,
  document.getElementById('root')
)

var loadDevicesFromServer = (url) => {
  console.log("Loading from server...");

  $.ajax({
    url: url,
    type: 'POST',
    data: {searchMode: 'broadcast'},
    cache: false,
    success: (data) => {

      try {
        data.url = window.location.origin;
        store.dispatch(actions_classic.overwriteFromServer(data));

      }
      catch (err) {
        console.log("Running on Dev server, cannot update url or feed classic data");
      }

    },
    error: (xhr, status, err) => {
      console.error(url, status, err.toString());
      }
    });
}

var timeoutRef = setInterval(() => loadDevicesFromServer(window.location.origin.concat('/api/findDevices')), 2000)

setTimeout(() => clearTimeout(timeoutRef), 6000);<|MERGE_RESOLUTION|>--- conflicted
+++ resolved
@@ -66,13 +66,10 @@
     failedAttempt: null,
     deviceID: null
   },
-<<<<<<< HEAD
   stateSnapshots: {},
-=======
   preferences: {
     searchMode: 'broadcast'
   }
->>>>>>> f3648a38
 }
 
 export const initialState = Immutable.Map(startState);
