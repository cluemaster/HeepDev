--- conflicted
+++ resolved
@@ -62,11 +62,8 @@
     "mocha": "^3.2.0",
     "mocha-webpack": "^0.7.0",
     "node-sass": "^4.5.0",
-<<<<<<< HEAD
     "plotly.js": "^1.33.0",
-=======
     "raw-loader": "^0.5.1",
->>>>>>> b93f86e4
     "react-hot-loader": "^3.0.0-beta.6",
     "react-plotly.js": "^1.3.0",
     "redux-devtools-extension": "^2.13.2",
