--- conflicted
+++ resolved
@@ -32,12 +32,8 @@
         
         initializeApp()
         setupAppNavigation()
-<<<<<<< HEAD
- 
-=======
         startMonitoringBeacon()
         
->>>>>>> 30efa412
         return true
     }
     
