--- conflicted
+++ resolved
@@ -59,11 +59,7 @@
 								String(this.props.vertex['y2'])),
 				onMouseEnter: () => this.setState({'color': 'red', 'strokeWidth': 4}),
 				onMouseLeave: () => this.setState({'color': 'black', 'strokeWidth': 3}),
-<<<<<<< HEAD
-				onClick: () => this.sendDeleteVertexToServer(),
-=======
 				onClick: () => this.sendDeleteVertexToServer(this.props.url.concat('/api/commands')),
->>>>>>> ec3b4326
 			}
 		}
 		
