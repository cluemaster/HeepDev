import React from 'react';
import ReactDOM from 'react-dom';
import $ from 'jquery';
import ClientGraphic from './ClientGraphic';
import Vertex from './Vertex';

class DraggableContainer extends React.Component {
	constructor(props) {
		super(props);
		this.state = {
			vertexPaths: []
		};

		//this acts as a buffer to capture the most recent user clicks without triggering re-render
		this.vertex = {
			inputName: [],
			outputName: [],
			destinationIP: [],
			destinationID: [],
			sourceID: [],
			inputPosition: {top: 0, 
							left: 0},
			outputPosition: {top: 0,
							 left: 0}
		}
	}

	componentDidMount(){
<<<<<<< HEAD
		setTimeout(this.fillVertexesFromClientlist.bind(this), 1);
=======

		setTimeout(this.fillVertexesFromClientlist.bind(this), 1000);

>>>>>>> 0bcdb61e
	}

	fillVertexesFromClientlist() {
		
		console.log("building vertexes on initial load");
		console.log(this.props.clientList);

		for(var clientIndex in this.props.clientList) { //loop through client array
			
			var currentClient = this.props.clientList[clientIndex];
			for( var index in currentClient['VertexList']) { //loop through VertexList array in client object
				
				var currentVertex = currentClient['VertexList'][index];
				
				this.selectOutput(currentVertex['outputName'],
								  currentVertex['sourceID'],
								  this.findControlPosition(currentVertex['sourceID'],currentVertex['outputName']));

				this.selectInput(currentVertex['inputName'],
				   			  	  currentVertex['destinationIP'],
				   			  	  currentVertex['destinationID'],
				   			  	  this.findControlPosition(currentVertex['destinationID'],currentVertex['inputName']));
			}
		}

		console.log(this.state.vertexPaths);
		this.forceUpdate();
	}

	findControlPosition(sourceID,controlName){

		for(var clientIndex in this.props.clientList) {

			if(this.props.clientList[clientIndex]['ClientID'] == sourceID){

				for (var controlIndex in this.props.clientList[clientIndex]['ControlList']){

					if(this.props.clientList[clientIndex]['ControlList'][controlIndex]['ControlName'] == controlName){

						return this.props.clientList[clientIndex]['ControlList'][controlIndex]['position'];
					}
				}
			}
		}

		return {top: -50, left: -50};
	}


	selectOutput(outputName, sourceID, position){
		this.vertex['outputName'] = outputName;
		this.vertex['sourceID'] = sourceID;
		this.vertex['outputPosition'] = position;
	}

	selectInput(inputName, destinationIP, destinationID, position){
		this.vertex['inputName'] = inputName;
		this.vertex['destinationIP'] = destinationIP;
		this.vertex['destinationID'] = destinationID;
		this.vertex['inputPosition'] = position;
		
		//sourceID is assumed to be already saved...not necessarily safe assumption
		var vertexName = this.nameVertex(this.vertex['sourceID'], this.vertex['outputName'], destinationID, inputName);
		this.commitUpdatedVertexCoordinates(vertexName);
	}

	selectInputandSend(inputName, destinationIP, destinationID, position) {
		this.selectInput(inputName, destinationIP, destinationID, position);
		this.sendVertexToServer();
	}

	nameVertex(sourceID, outputName, destinationID, inputName) {
		return sourceID + '.' + outputName + '->' + destinationID + '.' + inputName;
	}

	commitUpdatedVertexCoordinates(vertexName) {

		const vertexObject = this.state.vertexPaths;
		vertexObject[[vertexName]] = {
								sourceID: this.vertex.sourceID,
								outputName: this.vertex.outputName,
								destinationID: this.vertex.destinationID,
								inputName: this.vertex.inputName,
								x1: this.vertex.outputPosition['left'],
								x2: this.vertex.inputPosition['left'],
								y1: this.vertex.outputPosition['top'],
								y2: this.vertex.inputPosition['top']
							};

		this.setState({vertexPaths: vertexObject});
	}

	updateVertexPositionsByOffset(clientID, dragOffset) {
		var currentVertexPaths = this.state.vertexPaths;

		for(var thisVertex in this.state.vertexPaths) {	//iterate through all vertexes
			
			if(this.state.vertexPaths[thisVertex]['destinationID'] == clientID ) { //check if input ID matches
				
				currentVertexPaths[thisVertex]['x2'] = currentVertexPaths[thisVertex]['x2'] + dragOffset['left'];
				currentVertexPaths[thisVertex]['y2'] = currentVertexPaths[thisVertex]['y2'] + dragOffset['top'];

			}
			else if(this.state.vertexPaths[thisVertex]['sourceID'] == clientID){ //check if output id matches
				
				currentVertexPaths[thisVertex]['x1'] = currentVertexPaths[thisVertex]['x1'] + dragOffset['left'];
				currentVertexPaths[thisVertex]['y1'] = currentVertexPaths[thisVertex]['y1'] + dragOffset['top'];
				
			}

		}

		this.setState({vertexPaths: currentVertexPaths});
	}

	sendVertexToServer() {

		const message = 'SetVertex' + ':' + 
						this.vertex.inputName + ',' + 
						this.vertex.outputName + ',' +
						this.vertex.destinationIP + ',' + 
						this.vertex.destinationID + ',' + 
						this.vertex.sourceID + '\n';

    	const messagePacket = {command: message};

		$.ajax({
	      url: '/api/commands',
	      type: 'POST',
	      data: messagePacket,
	      success: (data) => {
	      },
	      error: function(xhr, status, err) {
	        console.error('/api/commands', status, err.toString());
	        console.log('Hitting sendVertexToServer error');
	      }
	    });
	}

	removeVertex(vertex) {
		var vertexName = this.nameVertex(vertex.sourceID, vertex.outputName, vertex.destinationID, vertex.inputName);
		var newVertexList = this.state.vertexPaths;
		delete newVertexList[vertexName];
		this.setState({vertexPaths: newVertexList});
	}

	render() {

		const styles = {
			flowchart: {
				height: 3000,
				width: 3000,
				position: 'relative'
			},
			vertexSVGSpace: {
				position: 'absolute',
				width: 3000,
				height: 3000,
				viewBox: '0 0 1000 1000'
			}
		}

		let inputs = {
			flowchart: {
				style: styles.flowchart
			},
			clientGraphic: {
				key: [],
				client: [],
				top: 0,
				left: 0,
				sidebarVisible: this.props.sidebarVisible,
				selectInput: (inputName, destinationIP, destinationID, position) => this.selectInputandSend(inputName, destinationIP, destinationID, position),
				selectOutput: (outputName, sourceID, position) => this.selectOutput(outputName, sourceID, position),
				updateVertexPositionsByOffset: (clientID, dragOffset) => this.updateVertexPositionsByOffset(clientID, dragOffset),
			},
			vertexSVGSpace:{
				style: styles.vertexSVGSpace
			},
			vertexSVG: {
				key: [],
				vertex:[],
				removeVertex: (vertex) => this.removeVertex(vertex),
			}
		}

		let clientNodes = [];
		var unsetYPosition = 0;

		for( var client in this.props.clientList){
			inputs.clientGraphic['key'] = this.props.clientList[client]['ClientID'];
			inputs.clientGraphic['client'] = this.props.clientList[client];
			inputs.clientGraphic['top'] = this.props.clientList[client]['Position']['top'] - 40;
			inputs.clientGraphic['left'] = this.props.clientList[client]['Position']['left'] - 10;

			if (inputs.clientGraphic['top'] == 0){

				inputs.clientGraphic['top'] == unsetYPosition;

				clientNodes.push(<ClientGraphic {...inputs.clientGraphic}/>);

				unsetYPosition += 150;
			}
			else{

				clientNodes.push(<ClientGraphic {...inputs.clientGraphic}/>);
			}
			
		};

		var vertexDrawings = [];
		for(var thisVertex in this.state.vertexPaths){

			inputs.vertexSVG['key'] = thisVertex;
			inputs.vertexSVG['vertex'] = this.state.vertexPaths[thisVertex]

			vertexDrawings.push(<Vertex {...inputs.vertexSVG}/>);
		}

	return (
			<div {...inputs.flowchart} ref="flowchart"> 
				
				<svg {...inputs.vertexSVGSpace}>
					{vertexDrawings}
				</svg>
				{clientNodes}
			</div>
		);

	}
}

export default DraggableContainer;<|MERGE_RESOLUTION|>--- conflicted
+++ resolved
@@ -26,13 +26,7 @@
 	}
 
 	componentDidMount(){
-<<<<<<< HEAD
-		setTimeout(this.fillVertexesFromClientlist.bind(this), 1);
-=======
-
 		setTimeout(this.fillVertexesFromClientlist.bind(this), 1000);
-
->>>>>>> 0bcdb61e
 	}
 
 	fillVertexesFromClientlist() {
