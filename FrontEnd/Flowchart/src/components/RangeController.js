import React from 'react';
import $ from 'jquery';

class RangeController extends React.Component {

	constructor(props) {
		super(props);
		this.displayMin = 7;
		this.displayMax = 60;

		this.state = {
			x: this.displayMin + (this.displayMax-this.displayMin)*(this.props.control['CurCtrlValue']/(this.props.control['HighValue']-this.props.control['LowValue'])),
			radius: 7
		}

		this.dragging = 0;

		this.lastPosition =  {top:  0,
							  left: 0};
		this.runningOffset = {top:  0,
							  left: 0};

		this.lastSentControlValue = this.props.control['CurCtrlValue'];
		this.newControlValue = this.props.control['CurCtrlValue'];
	}
	
	sendCommand(url) {
		this.calcNewControlValue();
	    var commandQueueString = [];
	    if (this.lastSentControlValue == this.newControlValue){
	    	return
	    }

	    //SetCommand:destID,controlName,controlValue
	    
    	commandQueueString.push('SetCommand'+ ':' + 
    							this.props.ClientID + ',' +
    							this.props.control['ControlName'] + ',' +
								this.newControlValue + '\n');

	    console.log(commandQueueString);

	    const messagePacket = {command: commandQueueString};
	    $.ajax({
	      url: url,
	      type: 'POST',
	      data: messagePacket,
	      success: (data) => {
	        console.log("Commands Sent Successfully");
	        this.lastSentControlValue = this.newControlValue;
	      },
	      error: function(xhr, status, err) {
	        console.error(url, status, err.toString());
	        console.log('Hitting Commands sendDataToServer error')
	      }
	    });
	}

	calcNewControlValue() {
		this.newControlValue = Math.round((this.state['x'] - this.displayMin)/(this.displayMax-this.displayMin)*(this.props.control['HighValue']-this.props.control['LowValue']) + this.props.control['LowValue']);
	}

	onMouseDown(event) {
		this.dragging = 1;
		this.lastPosition['left'] = event.screenX;
	}

	onMouseMove(event) {
		// The final drag event is always 0, whichthrows off tracking unless you catch and ignore it
		this.runningOffset['left'] = event.screenX - this.lastPosition['left'];

		if ((event.screenX == 0 && event.screenY == 0) || !this.dragging || this.runningOffset['left'] == 0){
			return;
		}

		var setPosition = this.state['x'] + this.runningOffset.left;
		if (setPosition < this.displayMin){
			setPosition = this.displayMin;
		}
		else if (setPosition > this.displayMax){
			setPosition = this.displayMax;
		}

		this.lastPosition['left'] = event.screenX;
<<<<<<< HEAD
		this.setState({x: setPosition});
		this.sendCommand();
=======
		this.setState( {x: setPosition});
		
		this.sendCommand(this.props.url.concat('/api/commands'));
>>>>>>> ec3b4326
	}

	onWheel(event) {
		event.preventDefault(); 
		
		if (event.deltaY < 0){
			var newVal = this.state.x + this.displayMin

			if (newVal > this.displayMax){
				newVal = this.displayMax;
			}

			this.setState({x: newVal });
		}
		else {
			var newVal = this.state.x - this.displayMin;
			if (newVal < this.displayMin){
				newVal = this.displayMin;
			}
			this.setState({x: newVal});
		} 

		this.sendCommand(this.props.url.concat('/api/commands'));
	}

	render() {

		var styles = {
			button: {
				display: 'block',
				draggable: false,
				verticalAlign: 'center',
				marginRight: 'auto',
				height: 35
			}
		};

		var inputs = {
			button: {
				style: styles.button,
				onMouseUp : (event) => {this.dragging = 0},
				onMouseLeave : (event) => {this.dragging = 0},
				onMouseMove : (event) => {this.onMouseMove(event)},
				onWheel : (event) => this.onWheel(event),
				onTouchMove : (event) => {this.onMouseMove(event.nativeEvent.changedTouches[0])},
				onTouchEnd: (event) => {this.dragging = 0},
			},
			rangeContainer: {
				width: 68,
				height: 35,
				viewBox: '0 0 68 35'
			},
			unselected:{
				strokeWidth: 1,
				stroke: 'grey',
				x1: this.displayMin,
				x2: this.displayMax,
				y1: 11,
				y2: 11,
			},
			selected:{
				strokeWidth: 2,
				stroke: 'black',
				x1: this.displayMin,
				x2: this.state.x,
				y1: 11,
				y2: 11,
			},
			dragDot: {		
				onMouseEnter : () => this.setState({radius: 7.5}),
				onMouseLeave : () => this.setState({radius: 7}),
				onMouseDown : (event) => {this.onMouseDown(event);},
				onMouseUp : (event) => {this.dragging = 0;},
				onTouchStart: (event) => {event.preventDefault(); this.onMouseDown(event.nativeEvent.changedTouches[0])},
				onTouchMove : (event) => {this.onMouseMove(event.nativeEvent.changedTouches[0])},
				onTouchEnd: (event) => {this.dragging = 0},
				cx: this.state.x,
				cy: 11,
				r: this.state.radius,
				fill: "black"
			},
			text: {
				x: this.state.x,
				y: 14,
				fontFamily: "Verdana",
				fontSize: 8.5,
				fill: '#e1e3e8',
				textAnchor: 'middle',
				pointerEvents: 'none'

			}
		};

		return  <div {...inputs.button}>
					<svg {...inputs.rangeContainer}>
						<line {...inputs.unselected}/>
						<line {...inputs.selected}/>
						<circle {...inputs.dragDot} ref='dragDot'/>
						<text {...inputs.text}> {this.lastSentControlValue} </text>
					</svg>
				</div>
            	
	}


}

export default RangeController;<|MERGE_RESOLUTION|>--- conflicted
+++ resolved
@@ -27,6 +27,7 @@
 	sendCommand(url) {
 		this.calcNewControlValue();
 	    var commandQueueString = [];
+	    
 	    if (this.lastSentControlValue == this.newControlValue){
 	    	return
 	    }
@@ -61,18 +62,19 @@
 	}
 
 	onMouseDown(event) {
+		console.log('starting drag');
 		this.dragging = 1;
 		this.lastPosition['left'] = event.screenX;
+		
 	}
 
 	onMouseMove(event) {
 		// The final drag event is always 0, whichthrows off tracking unless you catch and ignore it
-		this.runningOffset['left'] = event.screenX - this.lastPosition['left'];
-
-		if ((event.screenX == 0 && event.screenY == 0) || !this.dragging || this.runningOffset['left'] == 0){
+		if ((event.screenX == 0 && event.screenY == 0) || !this.dragging){
 			return;
 		}
 
+		this.runningOffset['left'] = event.screenX - this.lastPosition['left']  ;
 		var setPosition = this.state['x'] + this.runningOffset.left;
 		if (setPosition < this.displayMin){
 			setPosition = this.displayMin;
@@ -82,14 +84,9 @@
 		}
 
 		this.lastPosition['left'] = event.screenX;
-<<<<<<< HEAD
-		this.setState({x: setPosition});
-		this.sendCommand();
-=======
 		this.setState( {x: setPosition});
 		
 		this.sendCommand(this.props.url.concat('/api/commands'));
->>>>>>> ec3b4326
 	}
 
 	onWheel(event) {
@@ -130,12 +127,10 @@
 		var inputs = {
 			button: {
 				style: styles.button,
-				onMouseUp : (event) => {this.dragging = 0},
-				onMouseLeave : (event) => {this.dragging = 0},
+				onMouseUp : (event) => {this.dragging = 0;},
+				onMouseLeave : (event) => {this.dragging = 0;},
 				onMouseMove : (event) => {this.onMouseMove(event)},
 				onWheel : (event) => this.onWheel(event),
-				onTouchMove : (event) => {this.onMouseMove(event.nativeEvent.changedTouches[0])},
-				onTouchEnd: (event) => {this.dragging = 0},
 			},
 			rangeContainer: {
 				width: 68,
@@ -163,9 +158,6 @@
 				onMouseLeave : () => this.setState({radius: 7}),
 				onMouseDown : (event) => {this.onMouseDown(event);},
 				onMouseUp : (event) => {this.dragging = 0;},
-				onTouchStart: (event) => {event.preventDefault(); this.onMouseDown(event.nativeEvent.changedTouches[0])},
-				onTouchMove : (event) => {this.onMouseMove(event.nativeEvent.changedTouches[0])},
-				onTouchEnd: (event) => {this.dragging = 0},
 				cx: this.state.x,
 				cy: 11,
 				r: this.state.radius,
