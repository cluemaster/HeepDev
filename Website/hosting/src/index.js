import 'babel-polyfill'
import React from 'react'
import { render } from 'react-dom'
import { Provider } from 'react-redux'
import Immutable from 'immutable'
import { createStore, applyMiddleware } from 'redux'
import reducers from './redux/reducers'
import App from './components/App'
import thunk from 'redux-thunk'
import * as auth from './firebase/FirebaseAuth'
import * as shopify from './shopify/Shopify'
import { composeWithDevTools } from 'redux-devtools-extension';
import ReactGA from 'react-ga';

<<<<<<< HEAD
=======
import loading from './assets/heepwink3_gradient.mov';

require('./service-worker-registration.js');

>>>>>>> 2bd2f2e4
const startState = {
  shopify: {},
  scrollPosition: 0,
  webGLStatus: false,
  loginStatus: false,
  checkoutID: null,
  itemsInCart: 0,
  shoppingCart: {
    lineItems:[]
  },
  cartContext:{},
  providers: {},
  devices: {},
  places: {},
  groups: {},
  signals: {},
  files: {},
  collections: {},
  svgText: 'starting',
}

export const initialState = Immutable.Map(startState)

export const store = createStore(reducers, startState,  composeWithDevTools(applyMiddleware(thunk)));

auth.initializeFirebase();
shopify.InitializeShopify();

render(
  <Provider store={store}>
    <App/>
  </Provider>,

  document.getElementById('root')
);<|MERGE_RESOLUTION|>--- conflicted
+++ resolved
@@ -12,13 +12,8 @@
 import { composeWithDevTools } from 'redux-devtools-extension';
 import ReactGA from 'react-ga';
 
-<<<<<<< HEAD
-=======
-import loading from './assets/heepwink3_gradient.mov';
-
 require('./service-worker-registration.js');
 
->>>>>>> 2bd2f2e4
 const startState = {
   shopify: {},
   scrollPosition: 0,
