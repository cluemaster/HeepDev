--- conflicted
+++ resolved
@@ -19,16 +19,10 @@
   topBanner() {
 
     const inputs = {
-<<<<<<< HEAD
-      backgroundColor: 'black',
-      //TO-DO: Purchase video
       videoSrc: videos.officeLoop,
-=======
       paddingTop: 25,
       paddingBottom: 25,
       backgroundColor: '#9fb4c4',
-      imagePath: banners.brooklynBridge,
->>>>>>> 1ef1abf3
       minHeight: 400,
       overlayColor: 'rgba(0,0,0, 0.15)'
     }
