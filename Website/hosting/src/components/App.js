import React from 'react'
import {BrowserRouter as Router, Route} from 'react-router-dom'
import { bindActionCreators } from 'redux'
import { connect } from 'react-redux'
import * as Actions from '../redux/actions'
import ReactGA from 'react-ga'

import AppBar from './AppBar'
import Footer from './Footer'
import Landing from './Landing'
import About from './About'
import Store from './store/Store'
import Build from './heep/Build'
import Auth from './account/Auth'
import Logout from './account/Logout'
import Loading from './Loading'
import UserAccount from './account/UserAccount'
import DeviceBuilder from './heep/DeviceBuilder'
import Checkout from './store/Checkout'
import ProductDetails from './store/ProductDetails'
import DownloadPage from './heep/DownloadPage'
import ManageCart from './store/ManageCart'

import PaperSignalsConsole from './PaperSignals/PaperSignalsConsole'

import Theme from './Theme'
import { MuiThemeProvider, createMuiTheme } from 'material-ui/styles'

const mapStateToProps = (state) => ({
	loginStatus: state.loginStatus,
})

class App extends React.Component {
	constructor(props) {
		super(props);
		// ReactGA.initialize('UA-93098480-1');
		this.handleScroll = this.handleScroll.bind(this)
	}


	logPageView() {
	  // ReactGA.set({ page: window.location.pathname });
	  // ReactGA.pageview(window.location.pathname);
	}

	componentDidMount() {
		window.addEventListener('scroll', this.handleScroll);
    }

    handleScroll() {
        this.props.updateScrollPosition(window.scrollY)
    }

	render() {
		this.logPageView();

		const inputs = {
			container : {
				style: {
					height: "100vh",
					width: "100%",
					marginTop: 0,
					display: "flex",
					flexDirection: 'column'
				}

			},
			content: {
				style: {
					flex: '1 0 auto',
					maxWidth:'100%'
				}
			}
	    }

	    var loggedInRoutes = [];

	    if (this.props.loginStatus) {
	    	loggedInRoutes.push(<Route path="/Build" component={Build} key="build"/>);
	    	loggedInRoutes.push(<Route path="/DeviceBuilder" component={DeviceBuilder} key="DeviceBuilder"/>)
	    	loggedInRoutes.push(<Route path="/User" component={UserAccount} key="user"/>);
	    }

	    return(
			<Router >
<<<<<<< HEAD
			    	<MuiThemeProvider theme={Theme}>
							<div {...inputs.container}>
								<div {...inputs.content}>
									<Route path="/" component={AppBar}/>
									<Route exact path="/" component={Landing}/>
									<Route path="/Landing" component={Landing}/>
									<Route path="/About" component={About}/>
									<Route path="/Shop" component={Store}/>
									<Route path="/product/:productID" component={ProductDetails}/>
									<Route path="/Checkout" component={Checkout}/>
									<Route path="/MyCart" component={ManageCart}/>
									<Route exact path="/auth" component={Auth}/>
									<Route exact path="/Developers" component={DownloadPage}/>
									{loggedInRoutes}
								</div>
								<Route path="/" component={Footer}/>
						    </div>
				    </MuiThemeProvider>
=======
	    	<MuiThemeProvider theme={Theme}>
					<div {...inputs.container}>
						<div {...inputs.content}>
							<Route path="/" component={AppBar}/>
							<Route exact path="/" component={Landing}/>
							<Route path="/Landing" component={Landing}/>
							<Route path="/About" component={About}/>
							<Route path="/Shop" component={Store}/>
							<Route path="/product/:productID" component={ProductDetails}/>
							<Route path="/Checkout" component={Checkout}/>
							<Route path="/MyCart" component={ManageCart}/>
							<Route exact path="/auth" component={Auth}/>
							<Route exact path="/Developers" component={DownloadPage}/>
							{loggedInRoutes}
						</div>
						<Route path="/" component={Footer}/>
				    </div>
		    </MuiThemeProvider>
>>>>>>> 1248c9d3
			</Router>);

	}
}


function mapDispatchToProps(dispatch) {
  return bindActionCreators(Actions, dispatch)
}

export default connect(mapStateToProps, mapDispatchToProps)(App)<|MERGE_RESOLUTION|>--- conflicted
+++ resolved
@@ -83,7 +83,6 @@
 
 	    return(
 			<Router >
-<<<<<<< HEAD
 			    	<MuiThemeProvider theme={Theme}>
 							<div {...inputs.container}>
 								<div {...inputs.content}>
@@ -102,26 +101,6 @@
 								<Route path="/" component={Footer}/>
 						    </div>
 				    </MuiThemeProvider>
-=======
-	    	<MuiThemeProvider theme={Theme}>
-					<div {...inputs.container}>
-						<div {...inputs.content}>
-							<Route path="/" component={AppBar}/>
-							<Route exact path="/" component={Landing}/>
-							<Route path="/Landing" component={Landing}/>
-							<Route path="/About" component={About}/>
-							<Route path="/Shop" component={Store}/>
-							<Route path="/product/:productID" component={ProductDetails}/>
-							<Route path="/Checkout" component={Checkout}/>
-							<Route path="/MyCart" component={ManageCart}/>
-							<Route exact path="/auth" component={Auth}/>
-							<Route exact path="/Developers" component={DownloadPage}/>
-							{loggedInRoutes}
-						</div>
-						<Route path="/" component={Footer}/>
-				    </div>
-		    </MuiThemeProvider>
->>>>>>> 1248c9d3
 			</Router>);
 
 	}
