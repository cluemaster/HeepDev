import React from 'react'
import {BrowserRouter as Router, Route} from 'react-router-dom'
import { bindActionCreators } from 'redux'
import { connect } from 'react-redux'
import * as Actions from '../redux/actions'
import ReactGA from 'react-ga'

import AppBar from './AppBar'
import Footer from './Footer'
import Landing from './Landing'
import Mission from './Mission'
import About from './About'
import Store from './store/Store'
import Build from './heep/Build'
import Auth from './account/Auth'
import Logout from './account/Logout'
import Loading from './Loading'
import UserProfile from './account/UserProfile'
import DeviceBuilder from './heep/DeviceBuilder'
import Checkout from './store/Checkout'
import ProductDetails from './store/ProductDetails'
import DownloadPage from './heep/DownloadPage'

import PaperSignalsConsole from './PaperSignals/PaperSignalsConsole'

import Theme from './Theme'
import { MuiThemeProvider, createMuiTheme } from 'material-ui/styles'
import Reboot from 'material-ui/Reboot';

const mapStateToProps = (state) => ({
	loginStatus: state.loginStatus,
})

class App extends React.Component {
	constructor(props) {
		super(props);
		// ReactGA.initialize('UA-93098480-1');
		this.handleScroll = this.handleScroll.bind(this)
	}


	logPageView() {
	  // ReactGA.set({ page: window.location.pathname });
	  // ReactGA.pageview(window.location.pathname);
	}

	componentDidMount() {
		window.addEventListener('scroll', this.handleScroll);
    }

    handleScroll() {
        this.props.updateScrollPosition(window.scrollY)
    }

	render() {
		this.logPageView();

<<<<<<< HEAD
	    const inputs = {
	      container: {
	        style: { 
	          height: "100vh",
=======
		const styles = {
	        container : {
	          height: "100%",
>>>>>>> 8e574c67
	          width: "100%",
	          marginTop: 0,
	          display: "flex",
	          flexDirection: 'column',
	        }
	      },
	      content: {
	      	style: {
	      		flex: '1 0 auto'
	      	}
	      }
	    }

	    var loggedInRoutes = [];

	    if (this.props.loginStatus) {
	    	loggedInRoutes.push(<Route path="/Build" component={Build} key="build"/>);
	    	loggedInRoutes.push(<Route path="/DeviceBuilder" component={DeviceBuilder} key="DeviceBuilder"/>)
	    	loggedInRoutes.push(<Route path="/User" component={UserProfile} key="user"/>);
	    }

	    return(
			<Router >
<<<<<<< HEAD
		    	<div {...inputs.container}>
		    	<div {...inputs.content}>
					<Route path="/" component={AppBar}/>
					<Route exact path="/" component={Mission}/>
					<Route path="/Mission" component={Mission}/>
					<Route path="/Shop" component={Store}/>
					<Route path="/product/:productID" component={ProductDetails}/>
					<Route path="/Checkout" component={Checkout}/>
					<Route exact path="/auth" component={Auth}/>
					<Route exact path="/PaperSignals" component={PaperSignalsConsole}/>
					<Route exact path="/Developers" component={DownloadPage}/>
					{loggedInRoutes}
				</div>
					<Route path="/" component={Footer}/>
			    </div>
=======
					<Reboot>
			    	<MuiThemeProvider theme={Theme}>
							<div>
								<Route path="/" component={AppBar}/>
								<Route exact path="/" component={Landing}/>
								<Route path="/Landing" component={Landing}/>
								<Route path="/About" component={About}/>
								<Route path="/Shop" component={Store}/>
								<Route path="/product/:productID" component={ProductDetails}/>
								<Route path="/Checkout" component={Checkout}/>
								<Route exact path="/auth" component={Auth}/>
								<Route exact path="/Developers" component={DownloadPage}/>
								{loggedInRoutes}
							</div>
				    </MuiThemeProvider>
					</Reboot>
>>>>>>> 8e574c67
			</Router>);

	}
}


function mapDispatchToProps(dispatch) {
  return bindActionCreators(Actions, dispatch)
}

export default connect(mapStateToProps, mapDispatchToProps)(App)<|MERGE_RESOLUTION|>--- conflicted
+++ resolved
@@ -55,27 +55,22 @@
 	render() {
 		this.logPageView();
 
-<<<<<<< HEAD
-	    const inputs = {
-	      container: {
-	        style: { 
-	          height: "100vh",
-=======
-		const styles = {
-	        container : {
-	          height: "100%",
->>>>>>> 8e574c67
-	          width: "100%",
-	          marginTop: 0,
-	          display: "flex",
-	          flexDirection: 'column',
-	        }
-	      },
-	      content: {
-	      	style: {
-	      		flex: '1 0 auto'
-	      	}
-	      }
+		const inputs = {
+			container : {
+				style: {
+					height: "100vh",
+					width: "100%",
+					marginTop: 0,
+					display: "flex",
+					flexDirection: 'column'
+				}
+			  
+			},
+			content: {
+				style: {
+					flex: '1 0 auto'
+				}
+			}
 	    }
 
 	    var loggedInRoutes = [];
@@ -88,40 +83,25 @@
 
 	    return(
 			<Router >
-<<<<<<< HEAD
-		    	<div {...inputs.container}>
-		    	<div {...inputs.content}>
-					<Route path="/" component={AppBar}/>
-					<Route exact path="/" component={Mission}/>
-					<Route path="/Mission" component={Mission}/>
-					<Route path="/Shop" component={Store}/>
-					<Route path="/product/:productID" component={ProductDetails}/>
-					<Route path="/Checkout" component={Checkout}/>
-					<Route exact path="/auth" component={Auth}/>
-					<Route exact path="/PaperSignals" component={PaperSignalsConsole}/>
-					<Route exact path="/Developers" component={DownloadPage}/>
-					{loggedInRoutes}
-				</div>
-					<Route path="/" component={Footer}/>
-			    </div>
-=======
 					<Reboot>
 			    	<MuiThemeProvider theme={Theme}>
-							<div>
-								<Route path="/" component={AppBar}/>
-								<Route exact path="/" component={Landing}/>
-								<Route path="/Landing" component={Landing}/>
-								<Route path="/About" component={About}/>
-								<Route path="/Shop" component={Store}/>
-								<Route path="/product/:productID" component={ProductDetails}/>
-								<Route path="/Checkout" component={Checkout}/>
-								<Route exact path="/auth" component={Auth}/>
-								<Route exact path="/Developers" component={DownloadPage}/>
-								{loggedInRoutes}
-							</div>
+							<div {...inputs.container}>
+								<div {...inputs.content}>
+									<Route path="/" component={AppBar}/>
+									<Route exact path="/" component={Landing}/>
+									<Route path="/Landing" component={Landing}/>
+									<Route path="/About" component={About}/>
+									<Route path="/Shop" component={Store}/>
+									<Route path="/product/:productID" component={ProductDetails}/>
+									<Route path="/Checkout" component={Checkout}/>
+									<Route exact path="/auth" component={Auth}/>
+									<Route exact path="/Developers" component={DownloadPage}/>
+									{loggedInRoutes}
+								</div>
+								<Route path="/" component={Footer}/>
+						    </div>
 				    </MuiThemeProvider>
 					</Reboot>
->>>>>>> 8e574c67
 			</Router>);
 
 	}
