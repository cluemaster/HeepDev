--- conflicted
+++ resolved
@@ -1,5 +1,4 @@
 from ControlValue import ControlValue
-import json
 
 class PLCClient:
 
@@ -8,19 +7,8 @@
 	ClientName = 'none'
 	ControlList = []
 
-<<<<<<< HEAD
-	def __init__(self, ClientType, IPAddress, ClientName, ControlList):
-		self.ClientType = ClientType
-		self.IPAddress = IPAddress
-		self.ClientName = ClientName
-		self.ControlList = ControlList
-
-	def toJSON(self):
-		return json.dumps(self, default=lambda o: o.__dict__, sort_keys=True, indent=4, separators=(',', ': '))
-=======
 	def __init__(self):
 		return
->>>>>>> ffa7dcbb
  
 	def GetClientString(self):
 		myString = self.IPAddress + ',' + str(self.ClientType) + ',' + self.ClientName
