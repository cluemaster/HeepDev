import socket
import time
from threading import Thread
import traceback

import sys
sys.path.insert(0, '../CommonLibrary')
from ControlValue import ControlValue
from PLCClient import PLCClient

class ClientConnection:

	sock = socket.socket()
	serverIP = "none"
	fileName = "serverTable.tbl"
	TCP_PORT = 5000
	BUFFER_SIZE = 1500

	connectionAttempts = [0]*255
	threadList = []

	clientData = PLCClient()

	def __init__(self):
		return

	def SetClientData(self, clientData) :
		self.clientData = clientData

	def GetServerFromFile(self) :
		myFile = open(self.fileName, 'r')
		ipStr = myFile.readline()
		myFile.close()
		if len(ipStr) > 0 :
			ipStr = ipStr.split(":")
			ipStr = ipStr[1].replace("\n", "")

		return ipStr

	def AttemptIPConnection(self, ipAddress, connectionTableAddr) :
		
		connectMessage = 'IsPLCServer:'
		try :
			sock = socket.socket(socket.AF_INET, socket.SOCK_STREAM)
			sock.settimeout(0.5)
			sock.connect((ipAddress, self.TCP_PORT))
			sock.send(connectMessage)
			data = sock.recv(self.BUFFER_SIZE)

			print ipAddress
			print ("received data:", data)
			if data == 'Yes' :
				self.connectionAttempts[connectionTableAddr] = 1
				self.sock = sock
				return 1
		except : 
			pass

		return 0

	def GetDefaultGateway(self) :		
		ipv4 = ([(s.connect(('8.8.8.8', 53)), s.getsockname()[0], s.close()) 
				for s in [socket.socket(socket.AF_INET, socket.SOCK_DGRAM)]][0][1].split('.'))
		TCP_STUB = '.'.join(ipv4[0:3]) + '.';
		return TCP_STUB

	def WriteServerIPToFile(self, ipAddress) :
		writeFile = open(self.fileName, 'w')
		writeFile.write("Server:")
		writeFile.write(ipAddress)
		writeFile.write('\n')
		writeFile.close()

	def WaitForThreadsToComplete(self) :

		for x in range(0, len(self.threadList)) :
				self.threadList[x].join()

		return

	def SearchForServerIP(self) :
		TCP_STUB = self.GetDefaultGateway()
		self.threadList = []

		for x in range(0, 254) :
			TCP_IP = TCP_STUB + str(x)
			
			try:
				t = Thread( target = self.AttemptIPConnection, args=(TCP_IP, x,) )
				t.start()
				self.threadList.append(t)
			except:
				print ('Failed to schedule search thread')

		self.WaitForThreadsToComplete()

	def GetServerIPFromTable(self) :
		for x in range(0, len(self.connectionAttempts)) :
			if self.connectionAttempts[x] == 1 :
				return self.GetDefaultGateway() + str(x)

		return 'Failed to find server IP'

	def SendDataToServer(self, data) :
		self.sock = socket.socket(socket.AF_INET, socket.SOCK_STREAM)
		self.sock.settimeout(0.5)
		self.sock.connect((self.serverIP, self.TCP_PORT))
		self.sock.send(data)
		data = self.sock.recv(self.BUFFER_SIZE)
		return data

	def SendClientDataToServer(self) :
		toSend = 'NewConnect:' + self.clientData.GetClientString()
		return self.SendDataToServer(toSend) 

	def EchoDataFromServer(self, data) :
		toSend = 'Echo:' + data
		return self.SendDataToServer(toSend)

	def GetQueuedCommandsFromServer(self) :
		toSend = 'GetQueuedControlData:'
		return self.SendDataToServer(toSend)

<<<<<<< HEAD
	def StartInterruptServer(self) :
		host = ''
		backlog = 5
		size = 1024

		sock = socket.socket(socket.AF_INET, socket.SOCK_STREAM)
		sock.bind((host, self.TCP_PORT))
		sock.listen(backlog)

		while 1:
			client, address = sock.accept()
			data = client.recv(size)

			if data:
				client.send(data)
				print data
			client.close()

	def StartInterruptServerThread(self) :
		t = Thread( target = self.StartInterruptServer, args=() )
		t.start()
=======
	def GetClientList(self) :
		toSend = 'GetClientList:'
		return self.SendDataToServer(toSend)

	def UpdateClientControl(self, destIP, controlName, controlValue) :
		toSend = 'UpdateClientControl:'+destIP+','+controlName+','+str(controlValue)
		return self.SendDataToServer(toSend)
>>>>>>> f6417295

	def Connect(self) : 
		# First Check for File and try to connect
		ipString = 'None' 
		try :
			ipString = self.GetServerFromFile()
			self.serverIP = ipString
			if self.AttemptIPConnection(ipString, 0) == 1 : 
				return
		except:
			self.sock.close()
			print ('Failed to connect via file')

		try :
			self.SearchForServerIP()
			ipString = self.GetServerIPFromTable()
			self.WriteServerIPToFile(ipString)
			self.serverIP = ipString

			print ('Server IP Found at: ', self.serverIP)

		except:
			self.sock.close()
			print ('Failed to connect to a network')

		return


<|MERGE_RESOLUTION|>--- conflicted
+++ resolved
@@ -121,7 +121,6 @@
 		toSend = 'GetQueuedControlData:'
 		return self.SendDataToServer(toSend)
 
-<<<<<<< HEAD
 	def StartInterruptServer(self) :
 		host = ''
 		backlog = 5
@@ -143,7 +142,7 @@
 	def StartInterruptServerThread(self) :
 		t = Thread( target = self.StartInterruptServer, args=() )
 		t.start()
-=======
+
 	def GetClientList(self) :
 		toSend = 'GetClientList:'
 		return self.SendDataToServer(toSend)
@@ -151,7 +150,6 @@
 	def UpdateClientControl(self, destIP, controlName, controlValue) :
 		toSend = 'UpdateClientControl:'+destIP+','+controlName+','+str(controlValue)
 		return self.SendDataToServer(toSend)
->>>>>>> f6417295
 
 	def Connect(self) : 
 		# First Check for File and try to connect
