--- conflicted
+++ resolved
@@ -18,12 +18,8 @@
 	}
 	else
 	{
-<<<<<<< HEAD
 		ReadMemory(controlRegister, deviceMemory, curFilledMemory);
-=======
-		ReadMemory(deviceMemory, curFilledMemory);
 		FillVertexListFromMemory();
->>>>>>> 077bade8
 	}
 }
 
