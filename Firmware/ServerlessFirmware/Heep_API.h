#include "Scheduler.h"

#ifdef ON_ARDUINO
#include "ENC28j60_HeepComms.h"
#include "Arduino_EEPROM.h"
#else
#include "Simulation_HeepComms.h"
#include "Simulation_NonVolatileMemory.h"
#endif

// Prototypes
void CommitMemory();

unsigned char clearMemory = 0;
void SetupHeepDevice(char* deviceName)
{
	if(clearMemory)
	{
		ClearMemory();
<<<<<<< HEAD
		SetDeviceName(deviceName); //This line is necessary with local IDs because it indexes the ID when the name is added
=======
		SetDeviceName(deviceName);
		CommitMemory();
>>>>>>> bed60f6c
	}
	else
	{
		ReadMemory(controlRegister, deviceMemory, curFilledMemory);
		FillVertexListFromMemory();
	}
}

void SendOutputByID(unsigned char controlID, unsigned int value)
{
	SetControlValueByID(controlID, value);

	Vertex newVertex;

	for(int i = 0; i < numberOfVertices; i++)
	{
		GetVertexAtPonter(vertexPointerList[i], newVertex);

		if(newVertex.txID == deviceID && newVertex.txControlID == controlID)
		{
			FillOutputBufferWithSetValCOP(newVertex.rxControlID, value);
			SendOutputBufferToIP(newVertex.rxIPAddress);
		}
	}
}

enum Tasks {Defragment = 0, saveMemory = 1};
void SetupHeepTasks()
{
	ScheduleTask(Defragment);
	ScheduleTask(saveMemory);
}	

void CommitMemory()
{
	if(memoryChanged)
	{
		SaveMemory(controlRegister, deviceMemory, curFilledMemory);
		memoryChanged = 0;
	}
}

// Control Daemon is untimed
void ControlDaemon()
{
	for(int i = 0; i < numberOfControls; i++)
	{
		if(controlList[i].controlFlags & 0x01)
		{
			SendOutputByID(controlList[i].controlID, controlList[i].curValue);
			controlList[i].controlFlags ^= 1 << 0; // Toggle Send to 0
		}
	}
}

void PerformHeepTasks()
{
	if(IsTaskTime())
	{
		unsigned char curTask = GetCurrentTask();

		if(curTask == Defragment)
		{
			DefragmentMemory();
		}
		else if(curTask == saveMemory)
		{
			CommitMemory();
		}
	}

	CheckServerForInputs();
	ControlDaemon();
}<|MERGE_RESOLUTION|>--- conflicted
+++ resolved
@@ -17,12 +17,8 @@
 	if(clearMemory)
 	{
 		ClearMemory();
-<<<<<<< HEAD
-		SetDeviceName(deviceName); //This line is necessary with local IDs because it indexes the ID when the name is added
-=======
 		SetDeviceName(deviceName);
 		CommitMemory();
->>>>>>> bed60f6c
 	}
 	else
 	{
