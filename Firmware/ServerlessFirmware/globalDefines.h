--- conflicted
+++ resolved
@@ -12,13 +12,11 @@
 #define NUMBER_OF_TASKS 4
 
 //#define ON_ARDUINO
-<<<<<<< HEAD
 //#define ON_PC
 
 #ifndef ON_ARDUINO
 #include <string.h>
 #endif
-=======
 
 //#define USE_INDEXED_IDS
 
@@ -30,5 +28,4 @@
 #define ID_SIZE STANDARD_ID_SIZE
 #endif
 
-typedef unsigned char heepByte;
->>>>>>> 16c3fc09
+typedef unsigned char heepByte;